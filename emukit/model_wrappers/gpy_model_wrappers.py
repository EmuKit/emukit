--- conflicted
+++ resolved
@@ -146,7 +146,6 @@
         self.model._trigger_params_changed()
 
 
-<<<<<<< HEAD
 def dSigma(x: np.ndarray, X: np.ndarray, kern: GPy.kern, w_inv: np.ndarray) -> np.ndarray:
     """
     Compute the derivative of the posterior covariance with respect to the prediction input
@@ -197,8 +196,6 @@
             dmu[j, j, i] = (dkxX_dx[j, :, i][None, :] @ w_vec[:, None]).flatten()
     return dmu
 
-=======
->>>>>>> b1f7091c
 class GPyMultiOutputWrapper(IModel, IDifferentiable, ICalculateVarianceReduction, IEntropySearchModel):
     """
     A wrapper around GPy multi-output models.
