"""GPy wrappers for the quadrature package."""

# Copyright 2018 Amazon.com, Inc. or its affiliates. All Rights Reserved.
# SPDX-License-Identifier: Apache-2.0
import warnings
from typing import List, Optional, Tuple, Union

import GPy
import numpy as np
from scipy.linalg import lapack

from ..quadrature.interfaces import (
    IRBF,
    IBaseGaussianProcess,
    IBrownian,
    IProductBrownian,
    IProductMatern32,
    IProductMatern52,
)
from ..quadrature.kernels import (
    QuadratureBrownianLebesgueMeasure,
    QuadratureKernel,
    QuadratureProductBrownianLebesgueMeasure,
    QuadratureProductMatern32LebesgueMeasure,
    QuadratureProductMatern52LebesgueMeasure,
    QuadratureRBFIsoGaussMeasure,
    QuadratureRBFLebesgueMeasure,
    QuadratureRBFUniformMeasure,
)
from ..quadrature.measures import IntegrationMeasure, IsotropicGaussianMeasure, UniformMeasure
from ..quadrature.typing import BoundsType


class BaseGaussianProcessGPy(IBaseGaussianProcess):
    """Wrapper for GPy's :class:`GPRegression` as required for some EmuKit quadrature methods.

    An instance of this class can be passed as :attr:`base_gp` to a :class:`WarpedBayesianQuadratureModel` object.

    .. note::
        GPy's :class:`GPRegression` cannot take ``None`` as initial values for X and Y. Thus, we initialize
        them with some arbitrary values. These will be re-set in the :class:`WarpedBayesianQuadratureModel`.

    :param kern: An EmuKit quadrature kernel.
    :param gpy_model: A GPy GP regression model.
    :param noise_free: If ``False``, the observation noise variance will be treated as a model parameter,
                       if ``True`` the noise is set to 1e-10, defaults to ``True``.
    """

    def __init__(self, kern: QuadratureKernel, gpy_model: GPy.models.GPRegression, noise_free: bool = True):
        super().__init__(kern=kern)
        if noise_free:
            gpy_model.Gaussian_noise.constrain_fixed(1.0e-10)
        self.gpy_model = gpy_model

    @property
    def X(self) -> np.ndarray:
        """The data nodes."""
        return self.gpy_model.X

    @property
    def Y(self) -> np.ndarray:
        """The data evaluations at the nodes."""
        return self.gpy_model.Y

    @property
    def observation_noise_variance(self) -> float:
        return self.gpy_model.Gaussian_noise[0]

    def set_data(self, X: np.ndarray, Y: np.ndarray) -> None:
        """Sets training data in model.

        :param X: New training features, shape (num_points, input_dim).
        :param Y: New training outputs, shape (num_points, 1).
        """
        self.gpy_model.set_XY(X, Y)

    def predict(self, X_pred: np.ndarray) -> Tuple[np.ndarray, np.ndarray]:
        """Predictive mean and covariance at the locations X_pred.

        :param X_pred: Points at which to predict, with shape (number of points, input_dim).
        :return: Predictive mean, predictive variances shapes (num_points, 1) and (num_points, 1).
        """
        return self.gpy_model.predict(X_pred, full_cov=False)

    def predict_with_full_covariance(self, X_pred: np.ndarray) -> Tuple[np.ndarray, np.ndarray]:
        """Predictive mean and covariance at the locations X_pred.

        :param X_pred: Points at which to predict, with shape (num_points, input_dim).
        :return: Predictive mean, predictive full covariance shapes (num_points, 1) and (num_points, num_points).
        """
        return self.gpy_model.predict(X_pred, full_cov=True)

    def solve_linear(self, z: np.ndarray) -> np.ndarray:
        lower_chol = self.gpy_model.posterior.woodbury_chol
        return lapack.dtrtrs(lower_chol.T, (lapack.dtrtrs(lower_chol, z, lower=1)[0]), lower=0)[0]

    def graminv_residual(self) -> np.ndarray:
        return self.gpy_model.posterior.woodbury_vector

    def optimize(self) -> None:
        """Optimize the hyperparameters of the GP."""
        self.gpy_model.optimize()


class RBFGPy(IRBF):
    r"""Wrapper of the GPy RBF kernel as required for some EmuKit quadrature methods.

    .. math::
        k(x, x') = \sigma^2 e^{-\frac{1}{2}\frac{\|x-x'\|^2}{\lambda^2}},

    where :math:`\sigma^2` is the ``variance`` property and :math:`\lambda` is the
    ``lengthscale`` property.

    :param gpy_rbf: An RBF kernel from GPy with ARD=False.
    """

    def __init__(self, gpy_rbf: GPy.kern.RBF):
        if gpy_rbf.ARD:
            raise ValueError("ARD of the GPy kernel must be set to False.")
        self.gpy_rbf = gpy_rbf

    @property
    def lengthscale(self) -> float:
        return self.gpy_rbf.lengthscale[0]

    @property
    def variance(self) -> float:
        return self.gpy_rbf.variance.values[0]

    def K(self, x1: np.ndarray, x2: np.ndarray) -> np.ndarray:
        return self.gpy_rbf.K(x1, x2)


class ProductMatern32GPy(IProductMatern32):
    r"""Wrapper of the GPy Matern32 product kernel as required for some EmuKit quadrature methods.

    The product kernel is of the form
    :math:`k(x, x') = \sigma^2 \prod_{i=1}^d k_i(x, x')` where

    .. math::
        k_i(x, x') = (1 + \sqrt{3}r_i ) e^{-\sqrt{3} r_i}.

    :math:`d` is the input dimensionality,
    :math:`r_i:=\frac{|x_i - x'_i|}{\lambda_i}`,
    :math:`\sigma^2` is the ``variance`` property and :math:`\lambda_i` is the :math:`i` th element
    of the ``lengthscales`` property.

    :param gpy_matern: A Matern32 product kernel from GPy. For :math:`d=1` this is equivalent to a
                       Matern32 kernel. For :math:`d>1`, this is *not* a :math:`d`-dimensional
                       Matern32 kernel but a product of :math:`d` 1-dimensional Matern32 kernels with differing
                       active dimensions constructed as k1 * k2 * ... .
                       Make sure to unlink all variances except the variance of the first kernel k1 in the product
                       as the variance of k1 will be used to represent :math:`\sigma^2`. If you are unsure what
                       to do, use the :attr:`lengthscales` and :attr:`variance` parameter instead.
                       If :attr:`gpy_matern` is not given, the :attr:`lengthscales` argument is used.
    :param lengthscales: If :attr:`gpy_matern` is not given, a product Matern32 kernel will be constructed with
                       the given lengthscales. The number of elements need to be equal to the dimensionality
                       :math:`d`. If :attr:`gpy_matern` is given, this input is disregarded.
    :param variance: The variance of the product kernel. Only used if :attr:`gpy_matern` is not given. Defaults to 1.
    """

    def __init__(
        self,
        gpy_matern: Optional[Union[GPy.kern.Matern32, GPy.kern.Prod]] = None,
        lengthscales: Optional[np.ndarray] = None,
        variance: Optional[float] = None,
    ):
        if gpy_matern is None and lengthscales is None:
            raise ValueError("Either lengthscales or a GPy product matern kernel must be given.")

        # product kernel from parameters
        if gpy_matern is None:

            input_dim = len(lengthscales)
            if input_dim < 1:
                raise ValueError("'lengthscales' must contain at least 1 value.")

            # default variance
            if variance is None:
                variance = 1.0

            gpy_matern = GPy.kern.Matern32(input_dim=1, active_dims=[0], lengthscale=lengthscales[0], variance=variance)
            for dim in range(1, input_dim):
                k = GPy.kern.Matern32(input_dim=1, active_dims=[dim], lengthscale=lengthscales[dim])
                k.unlink_parameter(k.variance)
                gpy_matern = gpy_matern * k

        self.gpy_matern = gpy_matern

    @property
    def lengthscales(self) -> np.ndarray:
        if isinstance(self.gpy_matern, GPy.kern.Matern32):
            return np.array([self.gpy_matern.lengthscale[0]])

        lengthscales = []
        for kern in self.gpy_matern.parameters:
            lengthscales.append(kern.lengthscale[0])
        return np.array(lengthscales)

    @property
    def variance(self) -> float:
        if isinstance(self.gpy_matern, GPy.kern.Matern32):
            return self.gpy_matern.variance[0]

        return self.gpy_matern.parameters[0].variance[0]

    def K(self, x1: np.ndarray, x2: np.ndarray) -> np.ndarray:
        return self.gpy_matern.K(x1, x2)

    def _K_from_prod(self, x1: np.ndarray, x2: np.ndarray, skip: List[int] = None) -> np.ndarray:
        """The kernel k(x1, x2) evaluated at x1 and x2 computed as product from the
        individual 1d kernels.

        :param x1: First argument of the kernel.
        :param x2: Second argument of the kernel.
        :param skip: Skip these dimensions if specified.
        :returns: Kernel evaluated at x1, x2.
        """
        if skip is None:
            skip = []
        K = np.ones([x1.shape[0], x2.shape[0]])
        for dim, kern in enumerate(self.gpy_matern.parameters):
            if dim in skip:
                continue
            K *= kern.K(x1, x2)

        # correct for missing variance
        if 0 in skip:
            K *= self.variance
        return K

    def dK_dx1(self, x1: np.ndarray, x2: np.ndarray) -> np.ndarray:
        if isinstance(self.gpy_matern, GPy.kern.Matern32):
            return self._dK_dx1_1d(x1[:, 0], x2[:, 0], self.gpy_matern.lengthscale[0])[None, :, :]

        # product kernel
        dK_dx1 = np.ones([x1.shape[1], x1.shape[0], x2.shape[0]])
        for dim, kern in enumerate(self.gpy_matern.parameters):
            prod_term = self._K_from_prod(x1, x2, skip=[dim])  # N x M
            grad_term = self._dK_dx1_1d(x1[:, dim], x2[:, dim], kern.lengthscale[0])  # N x M
            dK_dx1[dim, :, :] *= prod_term * grad_term
        return dK_dx1


class ProductMatern52GPy(IProductMatern52):
    r"""Wrapper of the GPy Matern52 product kernel as required for some EmuKit quadrature methods.

    The product kernel is of the form
    :math:`k(x, x') = \sigma^2 \prod_{i=1}^d k_i(x, x')` where

    .. math::
        k_i(x, x') = (1 + \sqrt{5} r_i + \frac{5}{3} r_i^2) \exp(- \sqrt{5} r_i).

    :math:`d` is the input dimensionality,
    :math:`r_i:=\frac{|x_i - x'_i|}{\lambda_i}`,
    :math:`\sigma^2` is the ``variance`` property and :math:`\lambda_i` is the :math:`i` th element
    of the ``lengthscales`` property.

    :param gpy_matern: A Matern52 product kernel from GPy. For :math:`d=1` this is equivalent to a
                       Matern52 kernel. For :math:`d>1`, this is *not* a :math:`d`-dimensional
                       Matern52 kernel but a product of :math:`d` 1-dimensional Matern52 kernels with differing
                       active dimensions constructed as k1 * k2 * ... .
                       Make sure to unlink all variances except the variance of the first kernel k1 in the product
                       as the variance of k1 will be used to represent :math:`\sigma^2`. If you are unsure what
                       to do, use the :attr:`lengthscales` and :attr:`variance` parameter instead.
                       If :attr:`gpy_matern` is not given, the :attr:`lengthscales` argument is used.
    :param lengthscales: If :attr:`gpy_matern` is not given, a product Matern52 kernel will be constructed with
                       the given lengthscales. The number of elements need to be equal to the dimensionality
                       :math:`d`. If :attr:`gpy_matern` is given, this input is disregarded.
    :param variance: The variance of the product kernel. Only used if :attr:`gpy_matern` is not given. Defaults to 1.
    """

    def __init__(
        self,
        gpy_matern: Optional[Union[GPy.kern.Matern52, GPy.kern.Prod]] = None,
        lengthscales: Optional[np.ndarray] = None,
        variance: Optional[float] = None,
    ):
        if gpy_matern is None and lengthscales is None:
            raise ValueError("Either lengthscales or a GPy product matern kernel must be given.")

        # product kernel from parameters
        if gpy_matern is None:

            input_dim = len(lengthscales)
            if input_dim < 1:
                raise ValueError("'lengthscales' must contain at least 1 value.")

            # default variance
            if variance is None:
                variance = 1.0

            gpy_matern = GPy.kern.Matern52(input_dim=1, active_dims=[0], lengthscale=lengthscales[0], variance=variance)
            for dim in range(1, input_dim):
                k = GPy.kern.Matern52(input_dim=1, active_dims=[dim], lengthscale=lengthscales[dim])
                k.unlink_parameter(k.variance)
                gpy_matern = gpy_matern * k

        self.gpy_matern = gpy_matern

    @property
    def lengthscales(self) -> np.ndarray:
        if isinstance(self.gpy_matern, GPy.kern.Matern52):
            return np.array([self.gpy_matern.lengthscale[0]])

        lengthscales = []
        for kern in self.gpy_matern.parameters:
            lengthscales.append(kern.lengthscale[0])
        return np.array(lengthscales)

    @property
    def variance(self) -> float:
        if isinstance(self.gpy_matern, GPy.kern.Matern52):
            return self.gpy_matern.variance[0]

        return self.gpy_matern.parameters[0].variance[0]

    def K(self, x1: np.ndarray, x2: np.ndarray) -> np.ndarray:
        return self.gpy_matern.K(x1, x2)

    def _K_from_prod(self, x1: np.ndarray, x2: np.ndarray, skip: List[int] = None) -> np.ndarray:
        """The kernel k(x1, x2) evaluated at x1 and x2 computed as product from the
        individual 1d kernels.

        :param x1: First argument of the kernel.
        :param x2: Second argument of the kernel.
        :param skip: Skip these dimensions if specified.
        :returns: Kernel evaluated at x1, x2.
        """
        if skip is None:
            skip = []
        K = np.ones([x1.shape[0], x2.shape[0]])
        for dim, kern in enumerate(self.gpy_matern.parameters):
            if dim in skip:
                continue
            K *= kern.K(x1, x2)

        # correct for missing variance
        if 0 in skip:
            K *= self.variance
        return K

    def dK_dx1(self, x1: np.ndarray, x2: np.ndarray) -> np.ndarray:
        if isinstance(self.gpy_matern, GPy.kern.Matern52):
            return self._dK_dx1_1d(x1[:, 0], x2[:, 0], self.gpy_matern.lengthscale[0])[None, :, :]

        # product kernel
        dK_dx1 = np.ones([x1.shape[1], x1.shape[0], x2.shape[0]])
        for dim, kern in enumerate(self.gpy_matern.parameters):
            prod_term = self._K_from_prod(x1, x2, skip=[dim])  # N x M
            grad_term = self._dK_dx1_1d(x1[:, dim], x2[:, dim], kern.lengthscale[0])  # N x M
            dK_dx1[dim, :, :] *= prod_term * grad_term
        return dK_dx1


class BrownianGPy(IBrownian):
    r"""Wrapper of the GPy Brownian motion kernel as required for some EmuKit quadrature methods.

    .. math::
        k(x, x') = \sigma^2 \operatorname{min}(x, x')\quad\text{with}\quad x, x' \geq 0,

    where :math:`\sigma^2` is the ``variance`` property.

    :param gpy_brownian: A Brownian motion kernel from GPy.
    """

    def __init__(self, gpy_brownian: GPy.kern.Brownian):
        self.gpy_brownian = gpy_brownian

    @property
    def variance(self) -> float:
        return self.gpy_brownian.variance[0]

    def K(self, x1: np.ndarray, x2: np.ndarray) -> np.ndarray:
        return self.gpy_brownian.K(x1, x2)


class ProductBrownianGPy(IProductBrownian):
    r"""Wrapper of the GPy Brownian product kernel as required for some EmuKit quadrature methods.

    The product kernel is of the form
    :math:`k(x, x') = \sigma^2 \prod_{i=1}^d k_i(x, x')` where

    .. math::
<<<<<<< HEAD
        k_i(x, x') = \operatorname{min}(x_i-c, x_i'-c)\quad\text{with}\quad x_i, x_i' \geq c,

    :math:`d` is the input dimensionality,
    :math:`\sigma^2` is the ``variance`` property
    and :math:`c` is the ``offset`` property.
=======
        k_i(x, x') = \operatorname{min}(x_i, x_i')\quad\text{with}\quad x_i, x_i' \geq 0,

    :math:`d` is the input dimensionality,
    and :math:`\sigma^2` is the ``variance`` property.
>>>>>>> 47c33c6c

    :param gpy_brownian: A Brownian product kernel from GPy. For :math:`d=1` this is equivalent to a
                         Brownian kernel. For :math:`d>1`, this is a product of :math:`d` 1-dimensional Brownian
                         kernels with differing active dimensions constructed as k1 * k2 * ... .
                         Make sure to unlink all variances except the variance of the first kernel k1 in the product
                         as the variance of k1 will be used to represent :math:`\sigma^2`. If you are unsure what
                         to do, use the :attr:`input_dim` and :attr:`variance` parameter instead.
                         If :attr:`gpy_brownian` is not given, the :attr:`variance` and :attr:`input_dim`
                         argument is used.
<<<<<<< HEAD
    :param offset: The offset :math:`c` of the kernel. Defaults to 0.
=======
>>>>>>> 47c33c6c
    :param variance: The variance of the product kernel. Only used if :attr:`gpy_brownian` is not given. Defaults to 1.
    :param input_dim: The input dimension. Only used if :attr:`gpy_brownian` is not given.
    """

    def __init__(
        self,
        gpy_brownian: Optional[Union[GPy.kern.Brownian, GPy.kern.Prod]] = None,
<<<<<<< HEAD
        offset: float = 0.,
=======
>>>>>>> 47c33c6c
        variance: Optional[float] = None,
        input_dim: Optional[int] = None,
    ):

        if gpy_brownian is not None:
            if input_dim is not None or variance is not None:
                warnings.warn("gpy_brownian and variance is given. The variance will be ignore.")
        else:
            if input_dim is None or variance is None:
                raise ValueError(
                    "Please provide a GPy product Brownian kernel or alternitvely the the variance and input_dim."
                )

        # default variance
        if variance is None:
            variance = 1.0

        # product kernel from parameters
        if gpy_brownian is None:
            gpy_brownian = GPy.kern.Brownian(input_dim=1, active_dims=[0], variance=variance)
            for dim in range(1, input_dim):
                k = GPy.kern.Brownian(input_dim=1, active_dims=[dim])
                k.unlink_parameter(k.variance)
                gpy_brownian = gpy_brownian * k

        self.gpy_brownian = gpy_brownian
<<<<<<< HEAD
        self._offset = offset
=======
>>>>>>> 47c33c6c

    @property
    def variance(self) -> float:
        if isinstance(self.gpy_brownian, GPy.kern.Brownian):
            return self.gpy_brownian.variance[0]

        return self.gpy_brownian.parameters[0].variance[0]

<<<<<<< HEAD
    @property
    def offset(self) -> float:
        return self._offset

    def K(self, x1: np.ndarray, x2: np.ndarray) -> np.ndarray:
        return self.gpy_brownian.K(x1 - self._offset, x2 - self.offset)

    def _K_from_prod(self, x1: np.ndarray, x2: np.ndarray, skip: List[int] = None) -> np.ndarray:
        """The kernel k(x1, x2) with offset=0 evaluated at x1 and x2 computed as product from the
        individual 1d kernels.

        :param x1: First argument of the kernel.
        :param x2: Second shifted argument of the kernel.
=======
    def K(self, x1: np.ndarray, x2: np.ndarray) -> np.ndarray:
        return self.gpy_brownian.K(x1, x2)

    def _K_from_prod(self, x1: np.ndarray, x2: np.ndarray, skip: List[int] = None) -> np.ndarray:
        """The kernel k(x1, x2) evaluated at x1 and x2 computed as product from the
        individual 1d kernels.

        :param x1: First argument of the kernel.
        :param x2: Second argument of the kernel.
>>>>>>> 47c33c6c
        :param skip: Skip these dimensions if specified.
        :returns: Kernel evaluated at x1, x2.
        """
        if skip is None:
            skip = []
        K = np.ones([x1.shape[0], x2.shape[0]])
        for dim, kern in enumerate(self.gpy_brownian.parameters):
            if dim in skip:
                continue
            K *= kern.K(x1, x2)

        # correct for missing variance
        if 0 in skip:
            K *= self.variance
        return K

    def dK_dx1(self, x1: np.ndarray, x2: np.ndarray) -> np.ndarray:
<<<<<<< HEAD
        x1 += - self.offset
        x2 += - self.offset
=======
>>>>>>> 47c33c6c
        if isinstance(self.gpy_brownian, GPy.kern.Brownian):
            return self._dK_dx1_1d(x1[:, 0], x2[:, 0])[None, :, :]

        # product kernel
        dK_dx1 = np.ones([x1.shape[1], x1.shape[0], x2.shape[0]])
        for dim, kern in enumerate(self.gpy_brownian.parameters):
            prod_term = self._K_from_prod(x1, x2, skip=[dim])  # N x M
            grad_term = self._dK_dx1_1d(x1[:, dim], x2[:, dim])  # N x M
            dK_dx1[dim, :, :] *= prod_term * grad_term
        return dK_dx1

    def dKdiag_dx(self, x: np.ndarray) -> np.ndarray:
        """The gradient of the diagonal of the kernel (the variance) v(x):=k(x, x) evaluated at x.

        :param x: The locations where the gradient is evaluated, shape (n_points, input_dim).
        :return: The gradient of the diagonal of the kernel evaluated at x, shape (input_dim, n_points).
        """
        if isinstance(self.gpy_brownian, GPy.kern.Brownian):
            return self.variance * np.ones((x.shape[1], x.shape[0]))

<<<<<<< HEAD
        x += - self.offset
=======
>>>>>>> 47c33c6c
        dKdiag_dx = np.ones((x.shape[1], x.shape[0]))
        for dim, kern in enumerate(self.gpy_brownian.parameters):
            prod_term = np.prod(x, axis=1) / x[:, dim]  # N,
            grad_term = 1.0
            dKdiag_dx[dim, :] *= prod_term * grad_term
        return self.variance * dKdiag_dx


# === convenience functions start here


def create_emukit_model_from_gpy_model(
    gpy_model: GPy.models.GPRegression,
    integral_bounds: Optional[BoundsType],
    measure: Optional[IntegrationMeasure],
    integral_name: str = "",
) -> BaseGaussianProcessGPy:
    """Wraps a GPy model and returns an EmuKit quadrature model.

    :param gpy_model: A GPy Gaussian process regression model ``GPy.models.GPRegression``.
    :param integral_bounds: List of D tuples, where D is the dimensionality of the integral and the tuples contain the
                            lower and upper bounds of the integral
                            i.e., [(lb_1, ub_1), (lb_2, ub_2), ..., (lb_D, ub_D)].
                            ``None`` means infinite bounds.
    :param measure: An integration measure. ``None`` means the standard Lebesgue measure is used.
    :param integral_name: The (variable) name(s) of the integral.
    :return: An EmuKit GP model for quadrature with GPy backend.
    """

    # neither measure nor bounds are given
    if (integral_bounds is None) and (measure is None):
        raise ValueError(
            "Integral_bounds are infinite and measure is standard Lebesgue. Choose either finite bounds "
            "or an appropriate integration measure."
        )

    def _check_is_gpy_product_kernel(k, k_type):
        is_type = isinstance(gpy_model.kern, k_type)
        if isinstance(k, GPy.kern.Prod):
            all_type = all(isinstance(kern, k_type) for kern in k.parameters)
            all_univariante = all(kern.input_dim == 1 for kern in k.parameters)
            if all_type and all_univariante:
                is_type = True
        return is_type

    # wrap standard kernel
    # RBF
    if isinstance(gpy_model.kern, GPy.kern.RBF):
        standard_kernel_emukit = RBFGPy(gpy_model.kern)
        quadrature_kernel_emukit = _get_qkernel_gauss(standard_kernel_emukit, integral_bounds, measure, integral_name)
    # Univariate Matern32 or ProductMatern32
    elif _check_is_gpy_product_kernel(gpy_model.kern, GPy.kern.Matern32):
        standard_kernel_emukit = ProductMatern32GPy(gpy_model.kern)
        quadrature_kernel_emukit = _get_qkernel_matern32(
            standard_kernel_emukit, integral_bounds, measure, integral_name
        )
    # Univariate Matern52 or ProductMatern52
    elif _check_is_gpy_product_kernel(gpy_model.kern, GPy.kern.Matern52):
        standard_kernel_emukit = ProductMatern52GPy(gpy_model.kern)
        quadrature_kernel_emukit = _get_qkernel_matern52(
            standard_kernel_emukit, integral_bounds, measure, integral_name
        )
    # Brownian
    elif isinstance(gpy_model.kern, GPy.kern.Brownian):
        standard_kernel_emukit = BrownianGPy(gpy_model.kern)
        quadrature_kernel_emukit = _get_qkernel_brownian(
            standard_kernel_emukit, integral_bounds, measure, integral_name
        )
    # ProductBrownian
    elif _check_is_gpy_product_kernel(gpy_model.kern, GPy.kern.Brownian):
        standard_kernel_emukit = ProductBrownianGPy(gpy_model.kern)
        quadrature_kernel_emukit = _get_qkernel_prodbrownian(
            standard_kernel_emukit, integral_bounds, measure, integral_name
        )
    else:
        raise ValueError(f"There is no GPy wrapper for the provided kernel ({gpy_model.kern.name}).")

    # wrap the base-gp model
    return BaseGaussianProcessGPy(kern=quadrature_kernel_emukit, gpy_model=gpy_model)


def _get_qkernel_brownian(
    standard_kernel_emukit: IBrownian,
    integral_bounds: Optional[BoundsType],
    measure: Optional[IntegrationMeasure],
    integral_name: str,
):
    # we already know that either bounds or measure is given (or both)
    # finite bounds, standard Lebesgue measure
    if (integral_bounds is not None) and (measure is None):
        quadrature_kernel_emukit = QuadratureBrownianLebesgueMeasure(
            brownian_kernel=standard_kernel_emukit, integral_bounds=integral_bounds, variable_names=integral_name
        )

    else:
        raise ValueError("Currently only standard Lebesgue measure (measure=None) is supported.")

    return quadrature_kernel_emukit


def _get_qkernel_prodbrownian(
    standard_kernel_emukit: IProductBrownian,
    integral_bounds: Optional[BoundsType],
    measure: Optional[IntegrationMeasure],
    integral_name: str,
):
    # we already know that either bounds or measure is given (or both)
    # finite bounds, standard Lebesgue measure
    if (integral_bounds is not None) and (measure is None):
        quadrature_kernel_emukit = QuadratureProductBrownianLebesgueMeasure(
            brownian_kernel=standard_kernel_emukit, integral_bounds=integral_bounds, variable_names=integral_name
        )

    else:
        raise ValueError("Currently only standard Lebesgue measure (measure=None) is supported.")

    return quadrature_kernel_emukit


def _get_qkernel_matern32(
    standard_kernel_emukit: IProductMatern32,
    integral_bounds: Optional[BoundsType],
    measure: Optional[IntegrationMeasure],
    integral_name: str,
):
    # we already know that either bounds or measure is given (or both)
    # finite bounds, standard Lebesgue measure
    if (integral_bounds is not None) and (measure is None):
        quadrature_kernel_emukit = QuadratureProductMatern32LebesgueMeasure(
            matern_kernel=standard_kernel_emukit, integral_bounds=integral_bounds, variable_names=integral_name
        )

    else:
        raise ValueError("Currently only standard Lebesgue measure (measure=None) is supported.")

    return quadrature_kernel_emukit


def _get_qkernel_matern52(
    standard_kernel_emukit: IProductMatern52,
    integral_bounds: Optional[BoundsType],
    measure: Optional[IntegrationMeasure],
    integral_name: str,
):
    # we already know that either bounds or measure is given (or both)
    # finite bounds, standard Lebesgue measure
    if (integral_bounds is not None) and (measure is None):
        quadrature_kernel_emukit = QuadratureProductMatern52LebesgueMeasure(
            matern_kernel=standard_kernel_emukit, integral_bounds=integral_bounds, variable_names=integral_name
        )

    else:
        raise ValueError("Currently only standard Lebesgue measure (measure=None) is supported.")

    return quadrature_kernel_emukit


def _get_qkernel_gauss(
    standard_kernel_emukit: IRBF,
    integral_bounds: Optional[BoundsType],
    measure: Optional[IntegrationMeasure],
    integral_name: str,
):
    # we already know that either bounds or measure is given (or both)
    # infinite bounds: Gauss or uniform measure only
    if (integral_bounds is None) and (measure is not None):
        if isinstance(measure, UniformMeasure):
            quadrature_kernel_emukit = QuadratureRBFUniformMeasure(
                rbf_kernel=standard_kernel_emukit,
                integral_bounds=integral_bounds,
                measure=measure,
                variable_names=integral_name,
            )
        elif isinstance(measure, IsotropicGaussianMeasure):
            quadrature_kernel_emukit = QuadratureRBFIsoGaussMeasure(
                rbf_kernel=standard_kernel_emukit, measure=measure, variable_names=integral_name
            )
        else:
            raise ValueError(
                "Currently only IsotropicGaussianMeasure and UniformMeasure supported with infinite integral bounds."
            )

    # finite bounds, standard Lebesgue measure
    elif (integral_bounds is not None) and (measure is None):
        quadrature_kernel_emukit = QuadratureRBFLebesgueMeasure(
            rbf_kernel=standard_kernel_emukit, integral_bounds=integral_bounds, variable_names=integral_name
        )

    # finite bounds: measure: uniform measure only
    else:
        if isinstance(measure, UniformMeasure):
            quadrature_kernel_emukit = QuadratureRBFUniformMeasure(
                rbf_kernel=standard_kernel_emukit,
                integral_bounds=integral_bounds,
                measure=measure,
                variable_names=integral_name,
            )
        else:
            raise ValueError(
                "Currently only standard Lebesgue measure (measure=None) is supported with finite integral bounds."
            )

    return quadrature_kernel_emukit<|MERGE_RESOLUTION|>--- conflicted
+++ resolved
@@ -382,18 +382,11 @@
     :math:`k(x, x') = \sigma^2 \prod_{i=1}^d k_i(x, x')` where
 
     .. math::
-<<<<<<< HEAD
         k_i(x, x') = \operatorname{min}(x_i-c, x_i'-c)\quad\text{with}\quad x_i, x_i' \geq c,
 
     :math:`d` is the input dimensionality,
     :math:`\sigma^2` is the ``variance`` property
     and :math:`c` is the ``offset`` property.
-=======
-        k_i(x, x') = \operatorname{min}(x_i, x_i')\quad\text{with}\quad x_i, x_i' \geq 0,
-
-    :math:`d` is the input dimensionality,
-    and :math:`\sigma^2` is the ``variance`` property.
->>>>>>> 47c33c6c
 
     :param gpy_brownian: A Brownian product kernel from GPy. For :math:`d=1` this is equivalent to a
                          Brownian kernel. For :math:`d>1`, this is a product of :math:`d` 1-dimensional Brownian
@@ -403,10 +396,7 @@
                          to do, use the :attr:`input_dim` and :attr:`variance` parameter instead.
                          If :attr:`gpy_brownian` is not given, the :attr:`variance` and :attr:`input_dim`
                          argument is used.
-<<<<<<< HEAD
     :param offset: The offset :math:`c` of the kernel. Defaults to 0.
-=======
->>>>>>> 47c33c6c
     :param variance: The variance of the product kernel. Only used if :attr:`gpy_brownian` is not given. Defaults to 1.
     :param input_dim: The input dimension. Only used if :attr:`gpy_brownian` is not given.
     """
@@ -414,10 +404,7 @@
     def __init__(
         self,
         gpy_brownian: Optional[Union[GPy.kern.Brownian, GPy.kern.Prod]] = None,
-<<<<<<< HEAD
-        offset: float = 0.,
-=======
->>>>>>> 47c33c6c
+        offset: float = 0.0,
         variance: Optional[float] = None,
         input_dim: Optional[int] = None,
     ):
@@ -444,10 +431,7 @@
                 gpy_brownian = gpy_brownian * k
 
         self.gpy_brownian = gpy_brownian
-<<<<<<< HEAD
         self._offset = offset
-=======
->>>>>>> 47c33c6c
 
     @property
     def variance(self) -> float:
@@ -456,7 +440,6 @@
 
         return self.gpy_brownian.parameters[0].variance[0]
 
-<<<<<<< HEAD
     @property
     def offset(self) -> float:
         return self._offset
@@ -470,17 +453,6 @@
 
         :param x1: First argument of the kernel.
         :param x2: Second shifted argument of the kernel.
-=======
-    def K(self, x1: np.ndarray, x2: np.ndarray) -> np.ndarray:
-        return self.gpy_brownian.K(x1, x2)
-
-    def _K_from_prod(self, x1: np.ndarray, x2: np.ndarray, skip: List[int] = None) -> np.ndarray:
-        """The kernel k(x1, x2) evaluated at x1 and x2 computed as product from the
-        individual 1d kernels.
-
-        :param x1: First argument of the kernel.
-        :param x2: Second argument of the kernel.
->>>>>>> 47c33c6c
         :param skip: Skip these dimensions if specified.
         :returns: Kernel evaluated at x1, x2.
         """
@@ -498,15 +470,12 @@
         return K
 
     def dK_dx1(self, x1: np.ndarray, x2: np.ndarray) -> np.ndarray:
-<<<<<<< HEAD
-        x1 += - self.offset
-        x2 += - self.offset
-=======
->>>>>>> 47c33c6c
         if isinstance(self.gpy_brownian, GPy.kern.Brownian):
             return self._dK_dx1_1d(x1[:, 0], x2[:, 0])[None, :, :]
 
         # product kernel
+        x1 = x1 - self.offset
+        x2 = x2 - self.offset
         dK_dx1 = np.ones([x1.shape[1], x1.shape[0], x2.shape[0]])
         for dim, kern in enumerate(self.gpy_brownian.parameters):
             prod_term = self._K_from_prod(x1, x2, skip=[dim])  # N x M
@@ -523,10 +492,7 @@
         if isinstance(self.gpy_brownian, GPy.kern.Brownian):
             return self.variance * np.ones((x.shape[1], x.shape[0]))
 
-<<<<<<< HEAD
-        x += - self.offset
-=======
->>>>>>> 47c33c6c
+        x = x - self.offset
         dKdiag_dx = np.ones((x.shape[1], x.shape[0]))
         for dim, kern in enumerate(self.gpy_brownian.parameters):
             prod_term = np.prod(x, axis=1) / x[:, dim]  # N,
