--- conflicted
+++ resolved
@@ -9,12 +9,7 @@
 from emukit.quadrature.interfaces.standard_kernels import IRBF
 from emukit.quadrature.interfaces import IBaseGaussianProcess
 from emukit.quadrature.kernels.quadrature_kernels import QuadratureKernel
-<<<<<<< HEAD
-from emukit.quadrature.kernels.quadrature_rbf import QuadratureRBFIsoGaussMeasure, QuadratureRBFnoMeasure, \
-    QuadratureRBFUniformMeasure
-=======
-from emukit.quadrature.kernels.quadrature_rbf import QuadratureRBFIsoGaussMeasure, QuadratureRBFLebesgueMeasure
->>>>>>> 7107c279
+from emukit.quadrature.kernels.quadrature_rbf import QuadratureRBFIsoGaussMeasure, QuadratureRBFLebesgueMeasure, QuadratureRBFUniformMeasure
 from emukit.quadrature.kernels.integration_measures import IntegrationMeasure, IsotropicGaussianMeasure, UniformMeasure
 
 
@@ -230,12 +225,8 @@
                                                                    measure=measure,
                                                                    variable_names=integral_name)
         else:
-<<<<<<< HEAD
-            raise ValueError('Currently only measure=None and UniformMeasure is supported with these integral bounds.')
-=======
             raise ValueError('Currently only standard Lebesgue measure (measure=None) is supported with finite '
                              'integral bounds.')
->>>>>>> 7107c279
 
     # wrap the base-gp model
     return BaseGaussianProcessGPy(kern=quadrature_kernel_emukit, gpy_model=gpy_model)