# Copyright 2018 Amazon.com, Inc. or its affiliates. All Rights Reserved.
# SPDX-License-Identifier: Apache-2.0


import numpy as np


class IStandardKernel:
    """
    Interface for a standard kernel k(x, x') that in principle can be integrated
    Inherit from this class to construct wrappers for specific kernels e.g., the rbf
    """

    def K(self, x1: np.ndarray, x2: np.ndarray) -> np.ndarray:
        """The kernel k(x1, x2) evaluated at x1 and x2.

        :param x1: First argument of the kernel.
        :param x2: Second argument of the kernel.
        :returns: Kernel evaluated at x1, x2.
        """
        raise NotImplementedError

    # the following methods are gradients of the kernel
    def dK_dx1(self, x1: np.ndarray, x2: np.ndarray) -> np.ndarray:
        """Gradient of the kernel wrt x1 evaluated at pair x1, x2.

        :param x1: First argument of the kernel, shape = (n_points N, input_dim)
        :param x2: Second argument of the kernel, shape = (n_points M, input_dim)
        :return: The gradient of the kernel wrt x1 evaluated at (x1, x2), shape (input_dim, N, M)
        """
        raise NotImplementedError

    def dKdiag_dx(self, x: np.ndarray) -> np.ndarray:
        """Gradient of the diagonal of the kernel (the variance) v(x):=k(x, x) evaluated at x.

        :param x: Argument of the kernel, shape = (n_points M, input_dim).
        :return: The gradient of the diagonal of the kernel evaluated at x, shape (input_dim, M).
        """
        raise NotImplementedError


class IRBF(IStandardKernel):
<<<<<<< HEAD
    """Interface for an RBF kernel.
=======
    r"""Interface for an RBF kernel.
>>>>>>> 186b7e2c

    Inherit from this class to wrap your standard rbf kernel.

    .. math::
        k(x, x') = \sigma^2 e^{-\frac{1}{2}\frac{\|x-x'\|^2}{\lambda^2}},

    where :math:`\sigma^2` is the `variance' property and :math:`\lambda` is the lengthscale property.
    """

    @property
    def lengthscale(self) -> np.float:
        raise NotImplementedError

    @property
    def variance(self) -> np.float:
        raise NotImplementedError

    def dKdiag_dx(self, x: np.ndarray) -> np.ndarray:
        """Gradient of the diagonal of the kernel :math:`v(x):=k(x, x)` evaluated at x.

        :param x: Argument of the kernel, shape = (n_points M, input_dim).
        :return: The gradient of the diagonal of the kernel evaluated at x, shape (input_dim, M).
        """
        return np.zeros((x.shape[1], x.shape[0]))


class IProductMatern32(IStandardKernel):
    """Interface for a Matern32 product kernel.

    Inherit from this class to wrap your ProductMatern32 kernel.

    The ProductMatern32 kernel is of the form
    :math:`k(x, x') = \sigma^2 \prod_{i=1}^d k_i(x, x')` where

    .. math::
        k_i(x, x') = (1 + \sqrt{3}r_i ) e^{-\sqrt{3} r_i}.

    :math:`d` is the input dimensionality,
    :math:`r_i:=\frac{|x_i - z_i|}{\lambda_i}}`,
    :math:`\sigma^2` is the ``variance`` property and :math:`\lambda_i` is the ith element
    of the ``lengthscales`` property.

    Make sure to encode only a single variance parameter, and not one for each individual :math:`k_i`.
    """

    @property
    def lengthscales(self) -> np.ndarray:
        raise NotImplementedError

    @property
    def variance(self) -> np.float:
        raise NotImplementedError

    def dKdiag_dx(self, x: np.ndarray) -> np.ndarray:
        """Gradient of the diagonal of the kernel v(x):=k(x, x) evaluated at x.

        :param x: argument of the kernel, shape = (n_points M, input_dim)
        :return: the gradient of the diagonal of the kernel evaluated at x, shape (input_dim, M)
        """
        return np.zeros((x.shape[1], x.shape[0]))<|MERGE_RESOLUTION|>--- conflicted
+++ resolved
@@ -6,9 +6,9 @@
 
 
 class IStandardKernel:
-    """
-    Interface for a standard kernel k(x, x') that in principle can be integrated
-    Inherit from this class to construct wrappers for specific kernels e.g., the rbf
+    """Interface for a standard kernel k(x, x') that in principle can be integrated.
+
+    Inherit from this class to construct wrappers for specific kernels e.g., the RBF kernel.
     """
 
     def K(self, x1: np.ndarray, x2: np.ndarray) -> np.ndarray:
@@ -40,11 +40,7 @@
 
 
 class IRBF(IStandardKernel):
-<<<<<<< HEAD
-    """Interface for an RBF kernel.
-=======
     r"""Interface for an RBF kernel.
->>>>>>> 186b7e2c
 
     Inherit from this class to wrap your standard rbf kernel.
 
