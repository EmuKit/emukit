--- conflicted
+++ resolved
@@ -135,18 +135,11 @@
     The kernel is of the form :math:`k(x, x') = \sigma^2 \prod_{i=1}^d k_i(x, x')` where
 
     .. math::
-<<<<<<< HEAD
         k_i(x, x') = \operatorname{min}(x_i-c, x_i'-c)\quad\text{with}\quad x_i, x_i' \geq c,
 
     :math:`d` is the input dimensionality,
     :math:`\sigma^2` is the ``variance`` property
     and :math:`c` is the ``offset`` property.
-=======
-        k_i(x, x') = \operatorname{min}(x_i, x_i')\quad\text{with}\quad x_i, x_i' \geq 0,
-
-    :math:`d` is the input dimensionality,
-    and :math:`\sigma^2` is the ``variance`` property.
->>>>>>> 47c33c6c
 
     .. note::
         This class is compatible with the standard kernel :class:`IProductBrownian`.
@@ -177,29 +170,23 @@
             kern=brownian_kernel, integral_bounds=integral_bounds, measure=measure, variable_names=variable_names
         )
 
-<<<<<<< HEAD
-=======
         lower_bounds_x = self.reasonable_box.lower_bounds[0, :]
-        if any(lower_bounds_x < 0):
+        if any(lower_bounds_x < self.offset):
             raise ValueError(
-                "The domain defined by the reasonable box seems to allow negative values. "
-                "Brownian motion is only defined for positive input values."
+                "The domain defined by the reasonable box seems allow to for values smaller than theoffset. "
+                "Brownian motion is only defined for input values larger than the offset."
             )
 
->>>>>>> 47c33c6c
     @property
     def variance(self) -> float:
         r"""The scale :math:`\sigma^2` of the kernel."""
         return self.kern.variance
 
-<<<<<<< HEAD
     @property
     def offset(self) -> float:
         r"""The offset :math:`c` of the kernel."""
         return self.kern.offset
 
-=======
->>>>>>> 47c33c6c
     def qK(self, x2: np.ndarray) -> np.ndarray:
         raise NotImplementedError
 
@@ -273,21 +260,13 @@
         """Unscaled kernel mean for 1D Brownian kernel."""
         (a, b) = domain
         kernel_mean = b * x - 0.5 * x**2 - 0.5 * a**2
-<<<<<<< HEAD
         return kernel_mean.T - self.offset * (b - a)
-=======
-        return kernel_mean.T
->>>>>>> 47c33c6c
 
     def _qKq_1d(self, domain: Tuple[float, float]) -> float:
         """Unscaled kernel variance for 1D Brownian kernel."""
         a, b = domain
         qKq = 0.5 * b * (b**2 - a**2) - (b**3 - a**3) / 6 - 0.5 * a**2 * (b - a)
-<<<<<<< HEAD
-        return float(qKq - self.offset * (b - a)**2)
-=======
-        return float(qKq)
->>>>>>> 47c33c6c
+        return float(qKq) - self.offset * (b - a) ** 2
 
     def _dqK_dx_1d(self, x, domain):
         """Unscaled gradient of 1D Brownian kernel mean."""
