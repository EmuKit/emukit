--- conflicted
+++ resolved
@@ -27,11 +27,7 @@
     """
 
     def __init__(self, mean: np.ndarray, variance: Union[float, np.ndarray]):
-<<<<<<< HEAD
         super().__init__(domain=None, name="GaussianMeasure")
-=======
-        super().__init__("GaussianMeasure")
->>>>>>> 82b58f92
         # check mean
         if not isinstance(mean, np.ndarray):
             raise TypeError("Mean must be of type numpy.ndarray, {} given.".format(type(mean)))
@@ -43,11 +39,7 @@
         is_isotropic = False
 
         if isinstance(variance, float):
-<<<<<<< HEAD
-            if not variance > 0:
-=======
             if variance <= 0:
->>>>>>> 82b58f92
                 raise ValueError("Variance must be positive, current value is {}.".format(variance))
             variance = np.full((mean.shape[0],), variance)
             is_isotropic = True
@@ -57,11 +49,7 @@
                 raise ValueError(
                     "Variance has wrong shape; {} given but {} expected.".format(variance.shape, mean.shape)
                 )
-<<<<<<< HEAD
-            if not all(variance > 0):
-=======
             if any(variance <= 0):
->>>>>>> 82b58f92
                 raise ValueError(
                     "All elements of variance must be positive. At least one value seems to be non positive."
                 )
@@ -71,17 +59,12 @@
 
         self.mean = mean
         self.variance = variance
-<<<<<<< HEAD
         self._input_dim = mean.shape[0]
         self.is_isotropic = is_isotropic
 
     @property
     def input_dim(self):
         return self._input_dim
-=======
-        self.input_dim = mean.shape[0]
-        self.is_isotropic = is_isotropic
->>>>>>> 82b58f92
 
     @property
     def full_covariance_matrix(self):
@@ -93,14 +76,6 @@
         return True
 
     def compute_density(self, x: np.ndarray) -> np.ndarray:
-<<<<<<< HEAD
-=======
-        """Evaluates the density at x.
-
-        :param x: Points at which density is evaluated, shape (n_points, input_dim).
-        :return: The density at x, shape (n_points, ).
-        """
->>>>>>> 82b58f92
         factor = (2 * np.pi) ** (self.input_dim / 2) * np.prod(np.sqrt(self.variance))
         scaled_diff = (x - self.mean) / (np.sqrt(2 * self.variance))
         return np.exp(-np.sum(scaled_diff**2, axis=1)) / factor
@@ -120,16 +95,6 @@
         return list(zip(lower, upper))
 
     def get_samples(self, num_samples: int, context_manager: ContextManager = None) -> np.ndarray:
-<<<<<<< HEAD
-=======
-        """Samples from the measure.
-
-        :param num_samples: The number of samples to be taken.
-        :param context_manager: The context manager that contains variables to fix and the values to fix them to.
-                                If a context is given, this method samples from the conditional distribution.
-        :return: The samples, shape (num_samples, input_dim).
-        """
->>>>>>> 82b58f92
         samples = self.mean + np.sqrt(self.variance) * np.random.randn(num_samples, self.input_dim)
 
         if context_manager is not None:
