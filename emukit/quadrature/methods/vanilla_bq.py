# Copyright 2018 Amazon.com, Inc. or its affiliates. All Rights Reserved.
# SPDX-License-Identifier: Apache-2.0


import numpy as np
from scipy.linalg import lapack
from typing import Tuple

from ...quadrature.interfaces.base_gp import IBaseGaussianProcess
from ...core.interfaces.models import IDifferentiable
from .warped_bq_model import WarpedBayesianQuadratureModel


class VanillaBayesianQuadrature(WarpedBayesianQuadratureModel, IDifferentiable):
    """
    Vanilla Bayesian quadrature.

    Vanilla Bayesian quadrature uses a Gaussian process as surrogate for the integrand.
    """

    def __init__(self, base_gp: IBaseGaussianProcess, X: np.ndarray, Y: np.ndarray):
        """
        :param base_gp: a model derived from BaseGaussianProcess
        :param X: the initial locations of integrand evaluations
        :param Y: the values of the integrand at Y
        """
        super(VanillaBayesianQuadrature, self).__init__(base_gp=base_gp, X=X, Y=Y)

    def transform(self, Y: np.ndarray) -> np.ndarray:
        """ Transform from base-GP to integrand """
        return Y

    def inverse_transform(self, Y: np.ndarray) -> np.ndarray:
        """ Transform from integrand to base-GP """
        return Y

    def predict_base(self, X_pred: np.ndarray) -> Tuple[np.ndarray, np.ndarray, np.ndarray, np.ndarray]:
        """
        Computes predictive means and variances of the warped GP as well as the base GP

        :param X_pred: Locations at which to predict
        :returns: predictive mean and variances of warped GP, and predictive mean and variances of base-GP in that order
        all shapes (n_points, 1).
        """
        m, cov = self.base_gp.predict(X_pred)
        return m, cov, m, cov

    def predict_base_with_full_covariance(self, X_pred: np.ndarray) -> Tuple[np.ndarray, np.ndarray, np.ndarray,
                                                                             np.ndarray]:
        """
        Computes predictive means and covariance of the warped GP as well as the base GP

        :param X_pred: Locations at which to predict, shape (n_points, input_dim)
        :returns: predictive mean and covariance of warped GP, predictive mean and covariance of base-GP in that order.
        mean shapes both (n_points, 1) and covariance shapes both (n_points, n_points)
        """
        m, cov = self.base_gp.predict_with_full_covariance(X_pred)
        return m, cov, m, cov

    def integrate(self) -> Tuple[float, float]:
        """
        Computes an estimator of the integral as well as its variance.

        :returns: estimator of integral and its variance
        """
        kernel_mean_X = self.base_gp.kern.qK(self.X)
        integral_mean = np.dot(kernel_mean_X, self.base_gp.graminv_residual())[0, 0]
<<<<<<< HEAD
        integral_var = self.base_gp.kern.qKq() - (kernel_mean_X @ self.base_gp.solve_linear(kernel_mean_X.T))[0, 0]
        return integral_mean, integral_var
=======
        integral_var = self.base_gp.kern.qKq() - np.square(lapack.dtrtrs(self.base_gp.gram_chol(), kernel_mean_X.T,
                                                           lower=1)[0]).sum(axis=0, keepdims=True)[0][0]
        return integral_mean, integral_var

    def get_prediction_gradients(self, X: np.ndarray) -> Tuple:
        """
        Computes and returns model gradients of mean and variance at given points

        :param X: points to compute gradients at, shape (num_points, dim)
        :returns: Tuple of gradients of mean and variance, shapes of both (num_points, dim)
        """
        # gradient of mean
        d_mean_dx = (self.base_gp.kern.dK_dx1(X, self.X) @ self.base_gp.graminv_residual())[:, :, 0].T

        # gradient of variance
        dKdiag_dx = self.base_gp.kern.dKdiag_dx(X)
        dKxX_dx1 = self.base_gp.kern.dK_dx1(X, self.X)
        lower_chol = self.base_gp.gram_chol()
        KXx = self.base_gp.kern.K(self.base_gp.X, X)
        graminv_KXx = lapack.dtrtrs(lower_chol.T, (lapack.dtrtrs(lower_chol, KXx, lower=1)[0]), lower=0)[0]
        d_var_dx = dKdiag_dx - 2. * (dKxX_dx1 * np.transpose(graminv_KXx)).sum(axis=2, keepdims=False)

        return d_mean_dx, d_var_dx.T
>>>>>>> 123f4069
<|MERGE_RESOLUTION|>--- conflicted
+++ resolved
@@ -65,12 +65,7 @@
         """
         kernel_mean_X = self.base_gp.kern.qK(self.X)
         integral_mean = np.dot(kernel_mean_X, self.base_gp.graminv_residual())[0, 0]
-<<<<<<< HEAD
         integral_var = self.base_gp.kern.qKq() - (kernel_mean_X @ self.base_gp.solve_linear(kernel_mean_X.T))[0, 0]
-        return integral_mean, integral_var
-=======
-        integral_var = self.base_gp.kern.qKq() - np.square(lapack.dtrtrs(self.base_gp.gram_chol(), kernel_mean_X.T,
-                                                           lower=1)[0]).sum(axis=0, keepdims=True)[0][0]
         return integral_mean, integral_var
 
     def get_prediction_gradients(self, X: np.ndarray) -> Tuple:
@@ -86,10 +81,7 @@
         # gradient of variance
         dKdiag_dx = self.base_gp.kern.dKdiag_dx(X)
         dKxX_dx1 = self.base_gp.kern.dK_dx1(X, self.X)
-        lower_chol = self.base_gp.gram_chol()
-        KXx = self.base_gp.kern.K(self.base_gp.X, X)
-        graminv_KXx = lapack.dtrtrs(lower_chol.T, (lapack.dtrtrs(lower_chol, KXx, lower=1)[0]), lower=0)[0]
+        graminv_KXx = self.base_gp.solve_linear(self.base_gp.kern.K(self.base_gp.X, X))
         d_var_dx = dKdiag_dx - 2. * (dKxX_dx1 * np.transpose(graminv_KXx)).sum(axis=2, keepdims=False)
 
-        return d_mean_dx, d_var_dx.T
->>>>>>> 123f4069
+        return d_mean_dx, d_var_dx.T