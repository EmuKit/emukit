# Copyright 2019 Amazon.com, Inc. or its affiliates. All Rights Reserved.
# SPDX-License-Identifier: Apache-2.0


# Use this script for ground truth integrals of the quadrature kernels.

import numpy as np
import GPy
from typing import List, Tuple

from emukit.model_wrappers.gpy_quadrature_wrappers import RBFGPy
from emukit.quadrature.kernels.integration_measures import IsotropicGaussianMeasure, UniformMeasure
from emukit.quadrature.kernels import QuadratureRBFLebesgueMeasure, QuadratureRBFIsoGaussMeasure, QuadratureRBFUniformMeasure


def _sample_uniform(num_samples: int, bounds: List[Tuple[float, float]]):
    D = len(bounds)
    samples = np.reshape(np.random.rand(num_samples * D), [num_samples, D])
    samples_shifted = np.zeros(samples.shape)
    for d in range(D):
        samples_shifted[:, d] = samples[:, d] * (bounds[d][1] - bounds[d][0]) + bounds[d][0]
    return samples_shifted


def _sample_gauss_iso(num_samples: int, measure: IsotropicGaussianMeasure):
    D = measure.dim
    samples = np.reshape(np.random.randn(num_samples * D), [num_samples, D])
    return measure.mean + np.sqrt(measure.variance) * samples


<<<<<<< HEAD
# lebesque
=======
>>>>>>> 1ce0fb37
def qK_lebesgue(num_samples: int, qrbf: QuadratureRBFLebesgueMeasure, x2: np.ndarray):
    bounds = qrbf.integral_bounds._bounds
    samples = _sample_uniform(num_samples, bounds)
    Kx = qrbf.K(samples, x2)
    differences = np.array([x[1] - x[0] for x in bounds])
    volume = np.prod(differences)
    return np.mean(Kx, axis=0) * volume


def qKq_lebesgue(num_samples: int, qrbf: QuadratureRBFLebesgueMeasure):
    bounds = qrbf.integral_bounds._bounds
    samples = _sample_uniform(num_samples, bounds)
    qKx = qrbf.qK(samples)
    differences = np.array([x[1] - x[0] for x in bounds])
    volume = np.prod(differences)
    return np.mean(qKx) * volume


<<<<<<< HEAD
# Gauss iso
=======
>>>>>>> 1ce0fb37
def qK_gauss_iso(num_samples: int, qrbf: QuadratureRBFIsoGaussMeasure, x2: np.ndarray):
    measure = qrbf.measure
    samples = _sample_gauss_iso(num_samples, measure)
    Kx = qrbf.K(samples, x2)
    return np.mean(Kx, axis=0)


def qKq_gauss_iso(num_samples: int, qrbf: QuadratureRBFIsoGaussMeasure):
    measure = qrbf.measure
    samples = _sample_gauss_iso(num_samples, measure)
    qKx = qrbf.qK(samples)
    return np.mean(qKx)


<<<<<<< HEAD
# uniform
=======
>>>>>>> 1ce0fb37
def qK_uniform(num_samples: int, qrbf: QuadratureRBFUniformMeasure, x2: np.ndarray):
    if qrbf.integral_bounds is None:
        bounds = qrbf.measure.bounds
        samples = _sample_uniform(num_samples, bounds)
        Kx = qrbf.K(samples, x2)
        return np.mean(Kx, axis=0)
    else:
        bounds = qrbf.integral_bounds._bounds
        samples = _sample_uniform(num_samples, bounds)
        Kx = qrbf.K(samples, x2) * qrbf.measure.compute_density(samples)[:, np.newaxis]
        differences = np.array([x[1] - x[0] for x in bounds])
        volume = np.prod(differences)
        return np.mean(Kx, axis=0) * volume


def qKq_uniform(num_samples: int, qrbf: QuadratureRBFUniformMeasure):
    if qrbf.integral_bounds is None:
        bounds = qrbf.measure.bounds
        samples = _sample_uniform(num_samples, bounds)
        qKx = qrbf.qK(samples)
        return np.mean(qKx)
    else:
        bounds = qrbf.integral_bounds._bounds
        samples = _sample_uniform(num_samples, bounds)
        qKx = qrbf.qK(samples) * qrbf.measure.compute_density(samples)[np.newaxis, :]
        differences = np.array([x[1] - x[0] for x in bounds])
        volume = np.prod(differences)
        return np.mean(qKx) * volume


if __name__ == "__main__":
    np.random.seed(0)

    # === Choose MEASURE BELOW ======
    #MEASURE_INTBOUNDS = 'Lebesgue-finite'
    #MEASURE_INTBOUNDS = 'GaussIso-infinite'
    #MEASURE_INTBOUNDS = 'Uniform-infinite'
    MEASURE_INTBOUNDS = 'Uniform-finite'
    # === CHOOSE MEASURE ABOVE ======

    x1 = np.array([[-1, 1], [0, 0], [-2, 0.1]])
    x2 = np.array([[-1, 1], [0, 0], [-2, 0.1], [-3, 3]])
    D = x1.shape[1]

    gpy_kernel = GPy.kern.RBF(input_dim=D)
    emukit_rbf = RBFGPy(gpy_kernel)

    if MEASURE_INTBOUNDS == 'Lebesgue-finite':
        emukit_qrbf = QuadratureRBFLebesgueMeasure(emukit_rbf, integral_bounds=[(-1, 2), (-3, 3)])
    elif MEASURE_INTBOUNDS == 'GaussIso-infinite':
        measure = IsotropicGaussianMeasure(mean=np.arange(D), variance=2.)
        emukit_qrbf = QuadratureRBFIsoGaussMeasure(rbf_kernel=emukit_rbf, measure=measure)
    elif MEASURE_INTBOUNDS == 'Uniform-infinite':
        measure = UniformMeasure(bounds=[(0, 2), (-4, 3)])
        emukit_qrbf = QuadratureRBFUniformMeasure(emukit_rbf, integral_bounds=None, measure=measure)
    elif MEASURE_INTBOUNDS == 'Uniform-finite':
        measure = UniformMeasure(bounds=[(1, 2), (-4, 2)])
        emukit_qrbf = QuadratureRBFUniformMeasure(emukit_rbf, integral_bounds=[(-1, 2), (-3, 3)], measure=measure)
    else:
        raise ValueError('Measure-integral-bounds combination not defined')

    print()
    print('measure: {}'.format(MEASURE_INTBOUNDS))
    print('no dimensions: {}'.format(D))
    print()

    # === qK ==============================================================
    num_runs = 100
    num_samples = 1e6
    num_std = 3

    qK_SAMPLES = np.zeros([num_runs, x2.shape[0]])
    qK = emukit_qrbf.qK(x2)[0, :]
    for i in range(num_runs):
        num_samples = int(num_samples)

        if MEASURE_INTBOUNDS == 'Lebesgue-finite':
            qK_samples = qK_lebesgue(num_samples, emukit_qrbf, x2)
        elif MEASURE_INTBOUNDS == 'GaussIso-infinite':
            qK_samples = qK_gauss_iso(num_samples, emukit_qrbf, x2)
        elif MEASURE_INTBOUNDS == 'Uniform-infinite':
            qK_samples = qK_uniform(num_samples, emukit_qrbf, x2)
        elif MEASURE_INTBOUNDS == 'Uniform-finite':
            qK_samples = qK_uniform(num_samples, emukit_qrbf, x2)
        else:
            raise ValueError('Measure-integral-bounds combination not defined')

        qK_SAMPLES[i, :] = qK_samples

    print('=== qK ========================================================')
    print('no samples per integral: {:.1E}'.format(num_samples))
    print('number of integrals: {}'.format(num_runs))
    print('number of standard deviations: {}'.format(num_std))
    for i in range(x2.shape[0]):
        print([qK_SAMPLES[:, i].mean() - num_std * qK_SAMPLES[:, i].std(),
               qK_SAMPLES[:, i].mean() + num_std * qK_SAMPLES[:, i].std()])
    print()

    # === qKq =============================================================
    num_runs = 100
    num_samples = 1e6
    num_std = 3

    qKq_SAMPLES = np.zeros(num_runs)
    qKq = emukit_qrbf.qKq()
    for i in range(num_runs):
        num_samples = int(num_samples)

        if MEASURE_INTBOUNDS == 'Lebesgue-finite':
            qKq_samples = qKq_lebesgue(num_samples, emukit_qrbf)
        elif MEASURE_INTBOUNDS == 'GaussIso-infinite':
            qKq_samples = qKq_gauss_iso(num_samples, emukit_qrbf)
        elif MEASURE_INTBOUNDS == 'Uniform-infinite':
            qKq_samples = qKq_uniform(num_samples, emukit_qrbf)
        elif MEASURE_INTBOUNDS == 'Uniform-finite':
            qKq_samples = qKq_uniform(num_samples, emukit_qrbf)
        else:
            raise ValueError('Measure-integral-bounds combination not defined')

        qKq_SAMPLES[i] = qKq_samples

    print('=== qKq =======================================================')
    print('no samples per integral: {:.1E}'.format(num_samples))
    print('number of integrals: {}'.format(num_runs))
    print('number of standard deviations: {}'.format(num_std))
    print([qKq_SAMPLES.mean() - num_std * qKq_SAMPLES.std(),
           qKq_SAMPLES.mean() + num_std * qKq_SAMPLES.std()])
    print()<|MERGE_RESOLUTION|>--- conflicted
+++ resolved
@@ -28,10 +28,6 @@
     return measure.mean + np.sqrt(measure.variance) * samples
 
 
-<<<<<<< HEAD
-# lebesque
-=======
->>>>>>> 1ce0fb37
 def qK_lebesgue(num_samples: int, qrbf: QuadratureRBFLebesgueMeasure, x2: np.ndarray):
     bounds = qrbf.integral_bounds._bounds
     samples = _sample_uniform(num_samples, bounds)
@@ -50,10 +46,6 @@
     return np.mean(qKx) * volume
 
 
-<<<<<<< HEAD
-# Gauss iso
-=======
->>>>>>> 1ce0fb37
 def qK_gauss_iso(num_samples: int, qrbf: QuadratureRBFIsoGaussMeasure, x2: np.ndarray):
     measure = qrbf.measure
     samples = _sample_gauss_iso(num_samples, measure)
@@ -68,10 +60,6 @@
     return np.mean(qKx)
 
 
-<<<<<<< HEAD
-# uniform
-=======
->>>>>>> 1ce0fb37
 def qK_uniform(num_samples: int, qrbf: QuadratureRBFUniformMeasure, x2: np.ndarray):
     if qrbf.integral_bounds is None:
         bounds = qrbf.measure.bounds
